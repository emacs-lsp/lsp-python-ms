;;; lsp-python-ms.el --- lsp-mode client for Microsoft python-language-server -*- lexical-binding: t -*-

;; Author: Charl Botha
;; Maintainer: Andrew Christianson, Vincent Zhang
;; Version: 0.3.0
;; Package-Requires: ((cl-lib "0.6.1") (lsp-mode "6.0") (python "0.26.1") (json "1.4") (emacs "24.4"))
;; Homepage: https://github.com/andrew-christianson/lsp-python-ms
;; Keywords: languages tools


;; This file is not part of GNU Emacs

;; This file is free software; you can redistribute it and/or modify
;; it under the terms of the GNU General Public License as published by
;; the Free Software Foundation; either version 3, or (at your option)
;; any later version.

;; This program is distributed in the hope that it will be useful,
;; but WITHOUT ANY WARRANTY; without even the implied warranty of
;; MERCHANTABILITY or FITNESS FOR A PARTICULAR PURPOSE.  See the
;; GNU General Public License for more details.

;; For a full copy of the GNU General Public License
;; see <http://www.gnu.org/licenses/>.


;;; Commentary:

;; from https://vxlabs.com/2018/11/19/configuring-emacs-lsp-mode-and-microsofts-visual-studio-code-python-language-server/

;;; Code:
<<<<<<< HEAD
(require 'cl)

(defvar lsp-python-ms-dir nil
  "Path to langeuage server directory containing Microsoft.Python.LanguageServer.dll")
=======
(require 'cl-lib)
(require 'lsp-mode)
(require 'python)
(require 'json)
(require 'projectile nil 'noerror)
(require 'find-file-in-project nil 'noerror)

;; Forward declare functions
(declare-function ffip-get-project-root-directory 'ffip)
(declare-function lsp-client-on-notification 'lsp-mode)
>>>>>>> 819faf27

;; Forward declare variable
(defvar lsp-render-markdown-markup-content)

;; Group declaration
(defgroup lsp-python-ms nil
  "LSP support for python using the Microsoft Python Language Server."
  :group 'lsp-mode
  :link '(url-link "https://github.com/Microsoft/python-language-server"))

(defcustom lsp-python-ms-dir (expand-file-name "mspyls/" user-emacs-directory)
  "The directory of the Microsoft Python Language Server."
  :type 'directory
  :group 'lsp-python-ms)

;; not used since ms-pyls 0.2.92+
;; see https://github.com/microsoft/vscode-python/blob/master/src/client/activation/languageServer/analysisOptions.ts#L93
;; (defcustom lsp-python-ms-cache-dir
;;   (directory-file-name (locate-user-emacs-file ".lsp-python/"))
;;   "Path to directory where the server will write cache files.

;; If this is nil, the language server will write cache files in a directory
;; sibling to the root of every project you visit")

(defcustom lsp-python-ms-extra-paths '()
  "A list of additional paths to search for python packages.

This should be a list of paths corresponding to additional python
library directories you want to search for completions.  Paths
should be as they are (or would appear) in sys.path.  Paths will
be prepended to the search path, and so will shadow duplicate
names in search paths returned by the interpreter."
  :type '(repeat directory)
  :group 'lsp-python-ms)

(defcustom lsp-python-ms-python-executable-cmd "python"
  "Command to specify the Python command for the Microsoft Python Language Server.

Similar to the `python-shell-interpreter', but used only with mspyls.
Useful when there are multiple python versions in system.
e.g, there are `python2' and `python3', both in system PATH,
and the default `python' links to python2,
set as `python3' to let ms-pyls use python 3 environments."
  :type 'string
  :group 'lsp-python-ms)

(defcustom lsp-python-ms-executable (concat lsp-python-ms-dir
                                            "Microsoft.Python.LanguageServer"
                                            (and (eq system-type 'windows-nt) ".exe"))
  "Path to the Microsoft Python LanguageServer binary."
  :type '(file :must-match t)
  :group 'lsp-python-ms)

(defcustom lsp-python-ms-nupkg-channel "stable"
  "The channel of nupkg for the Microsoft Python Language Server:
stable, beta or daily."
  :type 'string
  :group 'lsp-python-ms)

;; See https://github.com/microsoft/python-language-server for more diagnostics
(defcustom lsp-python-ms-errors ["unknown-parameter-name"
                                 "undefined-variable"
                                 "parameter-missing"
                                 "positional-argument-after-keyword"
                                 "too-many-function-arguments"]
  "Microsoft Python Language Server Error types."
  :type 'vector
  :group 'lsp-python-ms)

(defcustom lsp-python-ms-warnings ["unresolved-import"
                                   "parameter-already-specified"
                                   "too-many-positional-arguments-before-star"]
  "Microsoft Python Language Server Warning types."
  :type 'vector
  :group 'lsp-python-ms)


(defun lsp-python-ms-latest-nupkg-url (&optional channel)
  "Get the nupkg url of the latest Microsoft Python Language Server."
  (let ((channel (or channel "stable")))
    (unless (member channel '("stable" "beta" "daily"))
      (error (format "Unknown channel: %s" channel)))
    (with-current-buffer
        (url-retrieve-synchronously
         (format "https://pvsc.blob.core.windows.net/python-language-server-%s\
?restype=container&comp=list&prefix=Python-Language-Server-%s-x64"
                 channel
                 (cond ((eq system-type 'darwin)  "osx")
                       ((eq system-type 'gnu/linux) "linux")
                       ((eq system-type 'windows-nt) "win")
                       (t (error (format "Unsupported system: %s" system-type))))))
      (goto-char (point-min))
      (re-search-forward "\n\n")
      (pcase (xml-parse-region (point) (point-max))
        (`((EnumerationResults
            ((ContainerName . ,_))
            (Prefix nil ,_)
            (Blobs nil . ,blobs)
            (NextMarker nil)))
         (cdar
          (sort
           (mapcar (lambda (blob)
                     (pcase blob
                       (`(Blob
                          nil
                          (Name nil ,_)
                          (Url nil ,url)
                          (Properties nil (Last-Modified nil ,last-modified) . ,_))
                        (cons (apply #'encode-time (parse-time-string last-modified)) url))))
                   blobs)
           (lambda (t1 t2)
             (time-less-p (car t2) (car t1))))))))))

(defun lsp-python-ms-setup (&optional forced)
  "Downloading Microsoft Python Language Server to path specified.
With prefix, FORCED to redownload the server."
  (interactive "P")
  (unless (and (not forced)
               (executable-find lsp-python-ms-executable))
    (let ((temp-file (make-temp-file "mspyls" nil ".zip"))
          (unzip-script (cond ((executable-find "powershell")
                               "powershell -noprofile -noninteractive \
-nologo -ex bypass Expand-Archive -path '%s' -dest '%s'")
                              ((executable-find "unzip")
                               "bash -c 'mkdir -p %2$s && unzip -qq %1$s -d %2$s'")
                              (t (error "Unable to unzip! You may need to install the `unzip` executable."))))
          (download-reporter (make-progress-reporter
                              "Downloading Microsoft Python Language Server..."
                              0  100)))
      (url-retrieve (lsp-python-ms-latest-nupkg-url lsp-python-ms-nupkg-channel)
                    (lambda (_data bar)
                      ;; Skip http header
                      (re-search-forward "\r?\n\r?\n")
                      (write-region (point) (point-max) temp-file)

                      (progress-reporter-done bar)

                      (message "Extracting Microsoft Python Language Server...")
                      (when (file-exists-p lsp-python-ms-dir)
                        (delete-directory lsp-python-ms-dir 'recursive))

                      (set-process-sentinel
                       (start-process-shell-command "extract-mspyls" nil
                                                    (format unzip-script temp-file lsp-python-ms-dir))
                       (lambda (proc _)
                         (let ((status (process-exit-status proc)))
                           (if (= 0 status)
                               (progn
                                 (message "Extracting Microsoft Python Language Server...done")
                                 (when (file-exists-p lsp-python-ms-executable)
                                   ;; Make the binary executable
                                   (chmod lsp-python-ms-executable #o755)
                                   ;; Revert the buffer to start LSP in case it wasn't
                                   (revert-buffer t t)))
                             (message "Failed to extract Microsoft Python Language Server: %d" status)))))
                      ) `(,download-reporter))
      (dotimes (k 100)
        (sit-for 0.1)
        (progress-reporter-update download-reporter k)))))

(defun lsp-python-ms-update-server ()
  "Update Microsoft Python Language Server.

On Windows, if the server is running, the updating will fail.
After stopping or killing the process, retry to update."
  (interactive)
  (lsp-python-ms-setup t))

(defvar lsp-python-ms-executable nil
  "Path to Microsoft.Python.LanguageServer.exe")

;; it's crucial that we send the correct Python version to MS PYLS,
;; else it returns no docs in many cases furthermore, we send the
;; current Python's (can be virtualenv) sys.path as searchPaths
(defun lsp-python-ms--get-python-ver-and-syspath (workspace-root)
<<<<<<< HEAD
  "Return list with pyver-string and json-encoded list of python
search paths."
  (let ((python (executable-find python-shell-interpreter))
        (init "from __future__ import print_function; import sys; import json;")
=======
  "Return list with pyver-string and list of python search paths.

The WORKSPACE-ROOT will be prepended to the list of python search
paths and then the entire list will be json-encoded."
  (let ((python (executable-find lsp-python-ms-python-executable-cmd))
        (init "from __future__ import print_function; import sys; sys.path = list(filter(lambda p: p != '', sys.path)); import json;")
>>>>>>> 819faf27
        (ver "print(\"%s.%s\" % (sys.version_info[0], sys.version_info[1]));")
        (sp (concat "sys.path.insert(0, '" workspace-root "'); print(json.dumps(sys.path));"))
        (ex "print(sys.executable)"))
    (with-temp-buffer
      (call-process python nil t nil "-c" (concat init ver sp ex))
      (cl-subseq (split-string (buffer-string) "\n") 0 3))))

(defun lsp-python-ms--workspace-root ()
  "Get the path of the root of the current workspace.

Use `lsp-workspace-root', which is pressent in the \"new\"
lsp-mode and works when there's an active session.  Next try ffip
or projectile, or just return `default-directory'."
  (cond
   ((fboundp #'lsp-workspace-root) (lsp-workspace-root))
   ((fboundp #'ffip-get-project-root-directory) (ffip-get-project-root-directory))
   ((fboundp #'projectile-project-root) (projectile-project-root))
   ((fboundp #'project-current) (when-let ((project (project-current)))
                                  (expand-file-name (car (project-roots project)))))
   (t default-directory)))

;; I based most of this on the vs.code implementation:
;; https://github.com/Microsoft/vscode-python/blob/master/src/client/activation/languageServer/languageServer.ts#L219
;; (it still took quite a while to get right, but here we are!)
(defun lsp-python-ms--extra-init-params (&optional workspace)
<<<<<<< HEAD
  (let ((workspace-root (if workspace (lsp--workspace-root workspace) (pwd))))
    (destructuring-bind (pyver pysyspath)
      (lsp-python-ms--get-python-ver-and-syspath workspace-root)
      `(:interpreter
        (:properties (:InterpreterPath ,(executable-find python-shell-interpreter)
                      ;; this database dir will be created if required
                      :DatabasePath ,(expand-file-name (concat lsp-python-ms-dir "db/"))
                      :Version ,pyver))
        ;; preferredFormat "markdown" or "plaintext"
        ;; experiment to find what works best -- over here mostly plaintext
        :displayOptions (:preferredFormat "plaintext"
                         :trimDocumentationLines :json-false
                         :maxDocumentationLineLength 0
                         :trimDocumentationText :json-false
                         :maxDocumentationTextLength 0)
        :searchPaths ,(json-read-from-string pysyspath)))))

(defun lsp-python-ms--client-initialized (client)
  "Callback for client initialized."
  (lsp-client-on-notification client "python/languageServerStarted" 'lsp-python-ms--language-server-started))

(defun lsp-python-ms--language-server-started (workspace params)
  "Callback for server started initialized."
  (message "[MS Python language server started]"))

(defun lsp-python-ms--workspace-root ()
  "Get the root, or just return `default-directory'."
  (let ((proj (if (fboundp 'projectile-project-root) (projectile-project-root) nil)))
    (if proj proj default-directory)))

(defun lsp-python-ms--find-dotnet ()
  "Get the path to dotnet, or return `lsp-python-ms-dotnet'."
  (let ((dotnet (if (eq system-type 'windows-nt) "dotnet" (executable-find "dotnet"))))
    (if dotnet dotnet lsp-python-ms-dotnet)))
=======
  "Return form describing parameters for language server.

Old lsp will pass in a WORKSPACE, new lsp has a global
lsp-workspace-root function that finds the current buffer's
workspace root.  If nothing works, default to the current file's
directory"
  (let ((workspace-root (if workspace (lsp--workspace-root workspace) (lsp-python-ms--workspace-root))))
    (cl-destructuring-bind (pyver _pysyspath pyintpath)
        (lsp-python-ms--get-python-ver-and-syspath workspace-root)
      `(:interpreter
        (:properties (:InterpreterPath
                      ,pyintpath
                      ;; this database dir will be created if required
                      ;; :DatabasePath ,(expand-file-name (directory-file-name lsp-python-ms-cache-dir))
                      :Version ,pyver))
        ;; preferredFormat "markdown" or "plaintext"
        ;; experiment to find what works best -- over here mostly plaintext
        :displayOptions (
                         :preferredFormat "markdown"
                         :trimDocumentationLines :json-false
                         :maxDocumentationLineLength 0
                         :trimDocumentationText :json-false
                         :maxDocumentationTextLength 0)
        :searchPaths ,(if lsp-python-ms-extra-paths
                          (vconcat lsp-python-ms-extra-paths nil)
                        [])
        :analysisUpdates t
        :asyncStartup t
        :typeStubSearchPaths ,(vector (concat lsp-python-ms-dir "Typeshed"))))))
>>>>>>> 819faf27

(defun lsp-python-ms--filter-nbsp (str)
  "Filter nbsp entities from STR."
  (let ((rx "&nbsp;"))
    (when (eq system-type 'windows-nt)
      (setq rx (concat rx "\\|\r")))
<<<<<<< HEAD
    (replace-regexp-in-string rx " " str)))
=======
    (when str
      (replace-regexp-in-string rx " " str))))
>>>>>>> 819faf27

(defun lsp-python-ms--language-server-started-callback (workspace _params)
  "Handle the python/languageServerStarted message.

WORKSPACE is just used for logging and _PARAMS is unused."
   (lsp-workspace-status "::Started" workspace)
   (message "Python language server started"))

(defun lsp-python-ms--client-initialized (client)
   "Callback to register and configure client after it's initialized.

After CLIENT is initialized, this function is called to configure
other handlers. "
   (lsp-client-on-notification client "python/languageServerStarted"
                               #'lsp-python-ms--language-server-started-callback)
  (lsp-client-on-notification client "telemetry/event" #'ignore))

;; this gets called when we do lsp-describe-thing-at-point
;; see lsp-methods.el. As always, remove Microsoft's unwanted entities :(
(setq lsp-render-markdown-markup-content #'lsp-python-ms--filter-nbsp)
<<<<<<< HEAD
(advice-add 'lsp-ui-doc--extract :filter-return #'lsp-python-ms--filter-nbsp)

(defun lsp-python-ms--command-string ()
  "Return the command that starts the server."
  (if lsp-python-ms-executable
      lsp-python-ms-executable
    (list (lsp-python-ms--find-dotnet)
          (concat lsp-python-ms-dir "Microsoft.Python.LanguageServer.dll"))))

;;; Old lsp-mode
(unless (fboundp 'lsp-register-client)
  (lsp-define-stdio-client
   lsp-python "python"
   #'lsp-python-ms--workspace-root
   nil
   :command-fn 'lsp-python-ms--command-string
   :extra-init-params #'lsp-python-ms--extra-init-params
   :initialize #'lsp-python-ms--client-initialized))

;;; New lsp-mode
(when (fboundp 'lsp-register-client)
  (lsp-register-client
   (make-lsp-client
    :new-connection (lsp-stdio-connection 'lsp-python-ms--command-string)
    :major-modes '(python-mode)
    :server-id 'mspyls
    :initialization-options 'lsp-python-ms--extra-init-params
    :notification-handlers (lsp-ht ("python/languageServerStarted" 'lsp-python-ms--language-server-started))
    )))
=======

;; lsp-ui-doc--extract gets called when hover docs are requested
;; as always, we have to remove Microsoft's unnecessary &nbsp; entities
(advice-add 'lsp-ui-doc--extract
            :filter-return #'lsp-python-ms--filter-nbsp)

;; lsp-ui-sideline--format-info gets called when lsp-ui wants to show
;; hover info in the sideline again &nbsp; has to be removed
(advice-add 'lsp-ui-sideline--format-info
            :filter-return #'lsp-python-ms--filter-nbsp)

(defun lsp-python-ms--command-string ()
  "Return the command to start the server."
  ;; Try to download server if it doesn't exists
  (unless (executable-find lsp-python-ms-executable)
    (lsp-python-ms-setup))

  (if (executable-find lsp-python-ms-executable)
      lsp-python-ms-executable
    (error (concat "Cannot find Microsoft Python Language Server executable! It's expected to be "
                   lsp-python-ms-executable))))

(lsp-register-custom-settings '(("python.analysis.errors" lsp-python-ms-errors)))
(lsp-register-custom-settings '(("python.analysis.warnings" lsp-python-ms-warnings)))

(lsp-register-client
 (make-lsp-client
  :new-connection (lsp-stdio-connection 'lsp-python-ms--command-string)
  :major-modes '(python-mode)
  :server-id 'mspyls
  :priority 1
  :initialization-options 'lsp-python-ms--extra-init-params
  :notification-handlers (lsp-ht ("python/languageServerStarted" 'lsp-python-ms--language-server-started-callback)
                                 ("telemetry/event" 'ignore)
                                 ;; TODO handle this more gracefully
                                 ("python/reportProgress" 'ignore)
                                 ("python/beginProgress" 'ignore)
                                 ("python/endProgress" 'ignore))
  :initialized-fn (lambda (workspace)
                    (with-lsp-workspace workspace
                      (lsp--set-configuration (lsp-configuration-section "python"))))))
>>>>>>> 819faf27

(provide 'lsp-python-ms)

;;; lsp-python-ms.el ends here<|MERGE_RESOLUTION|>--- conflicted
+++ resolved
@@ -29,12 +29,6 @@
 ;; from https://vxlabs.com/2018/11/19/configuring-emacs-lsp-mode-and-microsofts-visual-studio-code-python-language-server/
 
 ;;; Code:
-<<<<<<< HEAD
-(require 'cl)
-
-(defvar lsp-python-ms-dir nil
-  "Path to langeuage server directory containing Microsoft.Python.LanguageServer.dll")
-=======
 (require 'cl-lib)
 (require 'lsp-mode)
 (require 'python)
@@ -45,7 +39,6 @@
 ;; Forward declare functions
 (declare-function ffip-get-project-root-directory 'ffip)
 (declare-function lsp-client-on-notification 'lsp-mode)
->>>>>>> 819faf27
 
 ;; Forward declare variable
 (defvar lsp-render-markdown-markup-content)
@@ -221,19 +214,12 @@
 ;; else it returns no docs in many cases furthermore, we send the
 ;; current Python's (can be virtualenv) sys.path as searchPaths
 (defun lsp-python-ms--get-python-ver-and-syspath (workspace-root)
-<<<<<<< HEAD
-  "Return list with pyver-string and json-encoded list of python
-search paths."
-  (let ((python (executable-find python-shell-interpreter))
-        (init "from __future__ import print_function; import sys; import json;")
-=======
   "Return list with pyver-string and list of python search paths.
 
 The WORKSPACE-ROOT will be prepended to the list of python search
 paths and then the entire list will be json-encoded."
   (let ((python (executable-find lsp-python-ms-python-executable-cmd))
         (init "from __future__ import print_function; import sys; sys.path = list(filter(lambda p: p != '', sys.path)); import json;")
->>>>>>> 819faf27
         (ver "print(\"%s.%s\" % (sys.version_info[0], sys.version_info[1]));")
         (sp (concat "sys.path.insert(0, '" workspace-root "'); print(json.dumps(sys.path));"))
         (ex "print(sys.executable)"))
@@ -259,42 +245,6 @@
 ;; https://github.com/Microsoft/vscode-python/blob/master/src/client/activation/languageServer/languageServer.ts#L219
 ;; (it still took quite a while to get right, but here we are!)
 (defun lsp-python-ms--extra-init-params (&optional workspace)
-<<<<<<< HEAD
-  (let ((workspace-root (if workspace (lsp--workspace-root workspace) (pwd))))
-    (destructuring-bind (pyver pysyspath)
-      (lsp-python-ms--get-python-ver-and-syspath workspace-root)
-      `(:interpreter
-        (:properties (:InterpreterPath ,(executable-find python-shell-interpreter)
-                      ;; this database dir will be created if required
-                      :DatabasePath ,(expand-file-name (concat lsp-python-ms-dir "db/"))
-                      :Version ,pyver))
-        ;; preferredFormat "markdown" or "plaintext"
-        ;; experiment to find what works best -- over here mostly plaintext
-        :displayOptions (:preferredFormat "plaintext"
-                         :trimDocumentationLines :json-false
-                         :maxDocumentationLineLength 0
-                         :trimDocumentationText :json-false
-                         :maxDocumentationTextLength 0)
-        :searchPaths ,(json-read-from-string pysyspath)))))
-
-(defun lsp-python-ms--client-initialized (client)
-  "Callback for client initialized."
-  (lsp-client-on-notification client "python/languageServerStarted" 'lsp-python-ms--language-server-started))
-
-(defun lsp-python-ms--language-server-started (workspace params)
-  "Callback for server started initialized."
-  (message "[MS Python language server started]"))
-
-(defun lsp-python-ms--workspace-root ()
-  "Get the root, or just return `default-directory'."
-  (let ((proj (if (fboundp 'projectile-project-root) (projectile-project-root) nil)))
-    (if proj proj default-directory)))
-
-(defun lsp-python-ms--find-dotnet ()
-  "Get the path to dotnet, or return `lsp-python-ms-dotnet'."
-  (let ((dotnet (if (eq system-type 'windows-nt) "dotnet" (executable-find "dotnet"))))
-    (if dotnet dotnet lsp-python-ms-dotnet)))
-=======
   "Return form describing parameters for language server.
 
 Old lsp will pass in a WORKSPACE, new lsp has a global
@@ -324,19 +274,14 @@
         :analysisUpdates t
         :asyncStartup t
         :typeStubSearchPaths ,(vector (concat lsp-python-ms-dir "Typeshed"))))))
->>>>>>> 819faf27
 
 (defun lsp-python-ms--filter-nbsp (str)
   "Filter nbsp entities from STR."
   (let ((rx "&nbsp;"))
     (when (eq system-type 'windows-nt)
       (setq rx (concat rx "\\|\r")))
-<<<<<<< HEAD
-    (replace-regexp-in-string rx " " str)))
-=======
     (when str
       (replace-regexp-in-string rx " " str))))
->>>>>>> 819faf27
 
 (defun lsp-python-ms--language-server-started-callback (workspace _params)
   "Handle the python/languageServerStarted message.
@@ -357,37 +302,6 @@
 ;; this gets called when we do lsp-describe-thing-at-point
 ;; see lsp-methods.el. As always, remove Microsoft's unwanted entities :(
 (setq lsp-render-markdown-markup-content #'lsp-python-ms--filter-nbsp)
-<<<<<<< HEAD
-(advice-add 'lsp-ui-doc--extract :filter-return #'lsp-python-ms--filter-nbsp)
-
-(defun lsp-python-ms--command-string ()
-  "Return the command that starts the server."
-  (if lsp-python-ms-executable
-      lsp-python-ms-executable
-    (list (lsp-python-ms--find-dotnet)
-          (concat lsp-python-ms-dir "Microsoft.Python.LanguageServer.dll"))))
-
-;;; Old lsp-mode
-(unless (fboundp 'lsp-register-client)
-  (lsp-define-stdio-client
-   lsp-python "python"
-   #'lsp-python-ms--workspace-root
-   nil
-   :command-fn 'lsp-python-ms--command-string
-   :extra-init-params #'lsp-python-ms--extra-init-params
-   :initialize #'lsp-python-ms--client-initialized))
-
-;;; New lsp-mode
-(when (fboundp 'lsp-register-client)
-  (lsp-register-client
-   (make-lsp-client
-    :new-connection (lsp-stdio-connection 'lsp-python-ms--command-string)
-    :major-modes '(python-mode)
-    :server-id 'mspyls
-    :initialization-options 'lsp-python-ms--extra-init-params
-    :notification-handlers (lsp-ht ("python/languageServerStarted" 'lsp-python-ms--language-server-started))
-    )))
-=======
 
 ;; lsp-ui-doc--extract gets called when hover docs are requested
 ;; as always, we have to remove Microsoft's unnecessary &nbsp; entities
@@ -429,7 +343,6 @@
   :initialized-fn (lambda (workspace)
                     (with-lsp-workspace workspace
                       (lsp--set-configuration (lsp-configuration-section "python"))))))
->>>>>>> 819faf27
 
 (provide 'lsp-python-ms)
 
